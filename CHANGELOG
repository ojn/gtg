--- conflicted
+++ resolved
@@ -41,13 +41,10 @@
     * Fixes #22 : Plugin "Urgency Color" throws TypeError & ValueError, by Parth Panchal
     * Fixes #24 : TypeError : popup() missing 1 required positional argument, by Nimit Shah 
     * Fixing the TypeError : popup() missing 1 required positional argument, by Sagar Ghuge 
-<<<<<<< HEAD
     * Fix for bug #28: plugin preferences were not being read, by Amy Chan
     * Fixing the send mail icon and tooltip, Pratyush Kulwal
     * Fix for bug #29: Python3 compatibility: call to unicode() in hamster plugin, by Amy Chan
-=======
     * Fix for bug #1078306: Not all interface can be localized, by Àlex Magaz Graça
->>>>>>> 2fb7c421
 
 2013-11-24 Getting Things GNOME! 0.3.1
     * Fix for bug #1024473: Have 'Show Main Window' in notification area, by Antonio Roquentin
