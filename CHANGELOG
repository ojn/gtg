--- conflicted
+++ resolved
@@ -48,11 +48,8 @@
     * Fix for bug #1027844: Fuzzy date shouldn't become start date
     * Save backups into backup/ folder, creates backups of tags.xml closes #993920
     * Search filter is deleted on empty search if tag_pane is closed, by Stefan Handschuh, closes #996236
-<<<<<<< HEAD
+    * Pickle files for synchronization services are backuped to prevent loosing files, closes #1036554
     * Fix for bug #897425: Write manpage for gtcli and update other manpages as well
-=======
-    * Pickle files for synchronization services are backuped to prevent loosing files, closes #1036554
->>>>>>> f151dec4
 
 2012-02-13 Getting Things GNOME! 0.2.9
     * Big refractorization of code, now using liblarch
