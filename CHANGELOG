????-??-?? Getting Things GNOME! ?.?.?
    * Fixed crash traceback when pressing 'delete' key, by Jeff Oliver
    * Added link to web documentation in Help menu, by Ronan Jouchet
    * Fixed bug with data consistency #579189, by Marko Kevac
    * Added samba bugzilla to the bugzilla plugin, by Jelmer Vernoij
    * Fixed bug #532392, a start date is later than a due date, by Volodymyr Floreskul
<<<<<<< HEAD
    * Extended backend system to support multiple backends by Luca Invernizzi
    * support for gtg:// URIs by Luca Invernizzi
=======
    * Added utilities for complex backends by Luca Invernizzi
>>>>>>> dd34711e

2010-03-01 Getting Things GNOME! 0.2.2
    * Autostart on login, by Luca Invernizzi
    * Preferences dialog, by Paul Kishimoto
    * Send task by mail plugin by Luca Invernizzi
    * Import_json plugin by Bryce Harrington
    * Improve RTM plugin (bug #520427): don't sync tasks from archived lists
    * Automatic cleanup of closed task, plugin by Luca Invernizzi
    * Allow to change dismissed date of tasks by Luca Invernizzi
    * Docky applet support, by Luca Invernizzi
    * Allow to change closed date of tasks, by Lionel Montrieux, bug #502111 
    * notification area plugin updated to support appindicate by Luca Invernizzi and Jono Bacon
    * gtg_new task now supports command switches by Luca Invernizzi
    * Fix bug #511651, white space around title, by mrk
    * Expanded CLI to gtg to support task descriptions by Bryce Harrington
    * Added a guide to plugins by Chris Johnston
    * RTM plugin tags synchronization by Luca Invernizzi
    * Evolution plugin by Luca Invernizzi
    * Tomboy support by Luca Invernizzi
    * Dbus autostart by Gordon Ball and Luca Invernizzi
    * Notification area bug fixes by Luca Invernizzi

2009-12-11 Getting Things GNOME! 0.2.1
    * Schedule for context menu by Bryce Harrington
    * Improved export feature by Bryce Harrington and Luca Invernizzi
    * Restore closed tasks filtering by selected tag, fixes bug #498857
    * Temporary fix allowing to reset tag color by Matthew Rasmus
    * Added the ability to add a tag from the right click menu in the task browser, by Matthew Rasmus.
    * Better explanation of the "Work view" concept in documentation
    * Multiple selection
    * API clarifications
    * Cut & Paste improvements
    * Notification area plugin improvements
    * Icons reflect action availability
    * Misc. editor bug fixes
    * Misc. tag list bug fixes

2009-12-11 Getting Things GNOME! 0.2
    * Bugs fixes from 0.1.9

2009-12-02 Getting Things GNOME! 0.1.9
    * Support non-exact ("fuzzy") due dates: 'now', 'soon', and 'later' by Kevin Mehall
    * Fixes a bug with gtk stock strings being marked as translatable, by Henning Eggers (#490231)
    * When a task is deleted, all subtask are deleted as well by Mikkel Kjær Jensen
    * Groups for tags and subtags by Kevin Mehall
    * GNOME bugzilla plugin by Guillaume Desmottes
    * Handle tasks spatially (remember position & size)
    * Opened tasks on quit are reopened on start
    * Remove the "File" menu. We have no files, we have tasks!    
    * Patch from mrk to improve compatibility with non GNU systems
    * Close date selector widget on single click
    * The toolbar can now be hidden by Mikkel Kjær Jensen
    * Empty new tasks are deleted when editor is closed
    * lot of bug fixed in the editor while playing with subtasks
    * Works well with the "text besides icon" GNOME option
    * Merge RTM plugin branch from Luca Invernizzi
    * i18n: fixed window title in GTG/taskbrowser/browser.py, by Dario Bertini 
    * Patch from Luca Invernizzi to add XDG_CACHE redefinition in script/debug.sh
    * Patch from Luca Invernizzi to remove unsued get_closed_date
    * Added filtering capabilities by Paulo Cabido
      - Filter callbacks were added to the task browser
      - Filters were also added to the requester 
    * Fixed #406851, incorrect behaviour marking a dismissed task as done by Patrick Coleman
    * Added accelerators to the task editor by Patrick Coleman
    * Plugin for integration with the Hamster Time Tracker by Kevin Mehall
    * Add plugin engine by Paulo Cabido
    * When GTG is already running, use DBUS to raise existing instance rather than failing silently
    * Refactorization and PEP8ification work by Jonathan Lange
    * New keyboard bindings for 'Mark as done' and 'Dismiss' actions
    * New keyboard bindings and accelerators by Jonathan Lange
    * DBus interface by Ryan Paul
    * Remove the 'Delete' button from the toolbar by Jonathan Lange
    * Fix a spelling mistake in the manpage by Jonathan Lange
    * Allow quickadd of capitalized date by remy@frerebeau.org 
    * Added tomboy plugin by Luca Invernizzi
    * Added export function with templates by Luca Invernizzi

2009-07-04 Getting Things GNOME! 0.1.2
    * Available in 18 languages, with 12 languages being more than 99% translated
    * Shadows around the listview widgets, by Jean-François Fortin Tam  
    * Fixes package dependencies
    * Tooltips for button
    * Automatically select title in task editor
    * Crash on startup with non empty LANGUAGE envvar
    * Use GNOME settings for toolbar, by Anton Rebguns
    * Better tag markup handling
    * No more multiple instances
    * HTTP link parsing by Ben Dowling
    * Update README by Michael Vogt
    * Update XML files sooner by Michael Vogt
    * Remember color (by Zach Sheperd)   
    * URLs can now include ';' characters. Fixes bug 360969
    * Added support for opening subtasks and links with the keyboard: Fixes bug 369272, by Ben Dowling
    * Add polish translation by Tomasz Maciejewski
    * Apply patch to fix bug #326388 by Brian Kennedy
    * Apply patch to fix bug #374745 by Brian Kennedy
    * Title for newly created task is now selected to allow easy editing
    * Apply patch to fix bug #374745 by Brian Kennedy
    * Fixed some bugs in the task editor

2009-04-01 Getting Things GNOME! 0.1.1
	* New icon from Kalle Persson
	* Translations are now possible
	* New features :
	  - Quickadd now accepts attributes (by Jonathan Barnoud)
	  - http:// links now open in the browser
          - Shortcut for sidebar (F9): fixes bug #339710
	  - Some UI love for the sidebar and the tag icons, shamelessy copied from f-spot
	  - Hotkeys goodness (patches from Antons Rebguns)
	  - Edit buttons : patches from Antons Rebguns 
	  - Bug #339583, Bug #336314 : patches delete key and
	* Bug fixes :
	  - Calendar open at the correct date
	  - TaskSerial refactorization (by Jonathan Barnoud)
	  - Tooltips on buttons (thanks to Jerome Guelfucci)
	  - First unit tests by Carl Chenet
	  - Error, no crash if the XML file cannot be read (thanks to Carl Chenet)
	  - fix bug #339383 (delete subtask when deleting first char)
	  - Escape title in the treeview : Bug #339874
	  - Focus in the editor : Bug #339269, Bug #339195, Bug #339389
	  - Bug #339269 : Quickadd has the focus on launch
	    enter key to confirm a delete (thanks Gérôme Fournier)
	  - Typos : Bug #339268 Bug #339492 and other patches from Gérôme Fournier.

2009-03-06 Getting Things Gnome ! 0.1
	* Bumping version number. First release of GTG

2009-03-01 Getting Things Gnome! 0.0.9rc3
	* pane/sidebar not saved

2009-03-01 Getting Things Gnome! 0.0.9rc2
	* firstrun_tasks.xml not found on first launch

2009-03-01 Getting Things Gnome! 0.0.9rc1
	* First official release 0.1rc1<|MERGE_RESOLUTION|>--- conflicted
+++ resolved
@@ -4,12 +4,9 @@
     * Fixed bug with data consistency #579189, by Marko Kevac
     * Added samba bugzilla to the bugzilla plugin, by Jelmer Vernoij
     * Fixed bug #532392, a start date is later than a due date, by Volodymyr Floreskul
-<<<<<<< HEAD
     * Extended backend system to support multiple backends by Luca Invernizzi
     * support for gtg:// URIs by Luca Invernizzi
-=======
     * Added utilities for complex backends by Luca Invernizzi
->>>>>>> dd34711e
 
 2010-03-01 Getting Things GNOME! 0.2.2
     * Autostart on login, by Luca Invernizzi
