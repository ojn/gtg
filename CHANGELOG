<<<<<<< HEAD
2009-12-02 Getting Things GNOME! 0.1.9
=======
    * Support non-exact ("fuzzy") due dates: 'now', 'soon', and 'later' by Kevin Mehall
>>>>>>> a0c30eab
    * Fixes a bug with gtk stock strings being marked as translatable, by Henning Eggers (#490231)
    * When a task is deleted, all subtask are deleted as well by Mikkel Kjær Jensen
    * Groups for tags and subtags by Kevin Mehall
    * GNOME bugzilla plugin by Guillaume Desmottes
    * Handle tasks spatially (remember position & size)
    * Opened tasks on quit are reopened on start
    * Remove the "File" menu. We have no files, we have tasks!    
    * Patch from mrk to improve compatibility with non GNU systems
    * Close date selector widget on single click
    * The toolbar can now be hidden by Mikkel Kjær Jensen
    * Empty new tasks are deleted when editor is closed
    * lot of bug fixed in the editor while playing with subtasks
    * Works well with the "text besides icon" GNOME option
    * Merge RTM plugin branch from Luca Invernizzi
    * i18n: fixed window title in GTG/taskbrowser/browser.py, by Dario Bertini 
    * Patch from Luca Invernizzi to add XDG_CACHE redefinition in script/debug.sh
    * Patch from Luca Invernizzi to remove unsued get_closed_date
    * Added filtering capabilities by Paulo Cabido
      - Filter callbacks were added to the task browser
      - Filters were also added to the requester 
    * Fixed #406851, incorrect behaviour marking a dismissed task as done by Patrick Coleman
    * Added accelerators to the task editor by Patrick Coleman
    * Plugin for integration with the Hamster Time Tracker by Kevin Mehall
    * Add plugin engine by Paulo Cabido
    * When GTG is already running, use DBUS to raise existing instance rather than failing silently
    * Refactorization and PEP8ification work by Jonathan Lange
    * New keyboard bindings for 'Mark as done' and 'Dismiss' actions
    * New keyboard bindings and accelerators by Jonathan Lange
    * DBus interface by Ryan Paul
    * Remove the 'Delete' button from the toolbar by Jonathan Lange
    * Fix a spelling mistake in the manpage by Jonathan Lange
    * Allow quickadd of capitalized date by remy@frerebeau.org 
    * Added tomboy plugin by Luca Invernizzi

2009-07-04 Getting Things GNOME! 0.1.2
    * Available in 18 languages, with 12 languages being more than 99% translated
    * Shadows around the listview widgets, by Jean-François Fortin Tam  
    * Fixes package dependencies
    * Tooltips for button
    * Automatically select title in task editor
    * Crash on startup with non empty LANGUAGE envvar
    * Use GNOME settings for toolbar, by Anton Rebguns
    * Better tag markup handling
    * No more multiple instances
    * HTTP link parsing by Ben Dowling
    * Update README by Michael Vogt
    * Update XML files sooner by Michael Vogt
    * Remember color (by Zach Sheperd)   
    * URLs can now include ';' characters. Fixes bug 360969
    * Added support for opening subtasks and links with the keyboard: Fixes bug 369272, by Ben Dowling
    * Add polish translation by Tomasz Maciejewski
    * Apply patch to fix bug #326388 by Brian Kennedy
    * Apply patch to fix bug #374745 by Brian Kennedy
    * Title for newly created task is now selected to allow easy editing
    * Apply patch to fix bug #374745 by Brian Kennedy
    * Fixed some bugs in the task editor

2009-04-01 Getting Things GNOME! 0.1.1
	* New icon from Kalle Persson
	* Translations are now possible
	* New features :
	  - Quickadd now accepts attributes (by Jonathan Barnoud)
	  - http:// links now open in the browser
          - Shortcut for sidebar (F9): fixes bug #339710
	  - Some UI love for the sidebar and the tag icons, shamelessy copied from f-spot
	  - Hotkeys goodness (patches from Antons Rebguns)
	  - Edit buttons : patches from Antons Rebguns 
	  - Bug #339583, Bug #336314 : patches delete key and
	* Bug fixes :
	  - Calendar open at the correct date
	  - TaskSerial refactorization (by Jonathan Barnoud)
	  - Tooltips on buttons (thanks to Jerome Guelfucci)
	  - First unit tests by Carl Chenet
	  - Error, no crash if the XML file cannot be read (thanks to Carl Chenet)
	  - fix bug #339383 (delete subtask when deleting first char)
	  - Escape title in the treeview : Bug #339874
	  - Focus in the editor : Bug #339269, Bug #339195, Bug #339389
	  - Bug #339269 : Quickadd has the focus on launch
	    enter key to confirm a delete (thanks Gérôme Fournier)
	  - Typos : Bug #339268 Bug #339492 and other patches from Gérôme Fournier.

2009-03-06 Getting Things Gnome ! 0.1
	* Bumping version number. First release of GTG

2009-03-01 Getting Things Gnome! 0.0.9rc3
	* pane/sidebar not saved

2009-03-01 Getting Things Gnome! 0.0.9rc2
	* firstrun_tasks.xml not found on first launch

2009-03-01 Getting Things Gnome! 0.0.9rc1
	* First official release 0.1rc1<|MERGE_RESOLUTION|>--- conflicted
+++ resolved
@@ -1,8 +1,5 @@
-<<<<<<< HEAD
 2009-12-02 Getting Things GNOME! 0.1.9
-=======
     * Support non-exact ("fuzzy") due dates: 'now', 'soon', and 'later' by Kevin Mehall
->>>>>>> a0c30eab
     * Fixes a bug with gtk stock strings being marked as translatable, by Henning Eggers (#490231)
     * When a task is deleted, all subtask are deleted as well by Mikkel Kjær Jensen
     * Groups for tags and subtags by Kevin Mehall
