2012-0?-?? Getting Things GNOME! 0.3
    * Hide tasks with due date someday, #931376
    * New Date class by Paul Kishimoto and Izidor Matušov
      * Parse due:3 as next 3rd day in month
    * Urgency Color plugin by Wolter Hellmund
    * Allow GTG to run from different locations than /usr/share or /usr/local/share
    * Removed module GTG.tools.openurl and replaced by python's webbrowser.open
    * Removed import_json plugin
    * Saved searches could have assigned color
    * Stopped links from opening when accidently letting go of mouse button while selecting them, #823339, by Steve Scheel
    * Search through DBus
    * GTCli handles error better
    * GTCli allows search through DBus
    * Small change to QuickAdd toolbar:
      * there is allowed whitespace after due: and others, i.e. "due: 2012-04-01" is parsed as a valid attribute
      * added start: which has the same meaning as defer:
    * Automatic restore a backup XML file if the original XML file could not be loaded
    * Backends were renamed to Synchronization Services, by Anant Gupta
    * Reimplement the tag context menu as a widget, in order to - hopefully - be able to implement an enhanced context menu with, for instance, a color picker.
    * Background Colors option was moved from View menu into preferences dialog
    * Reorganised notification area menu (New task, Show browser, <tasks>, Quit)
    * Added an option to import local (development) version of liblarch instead of system installed one
    * Fix for bug #995740: (no title task) through quickadd bar, by Nimit Shah
    * New tag editor
    * Fix bugs #1003872 and #1002067: Correct titles to Preferences and Synchronization Services Dialogs, by Alan Gomes
    * Improved Export plugin, export to PDF works now, by Izidor Matušov
    * Added -t option to distinguish between multiple instances of GTG
    * Fix for bug #826916 by Nimit Shah
    * Fix for bug #1018331: (gtg more interactive) by Nimit Shah
    * User documentation for GTG, written by Radina Matic, integrated in GTG by Bertrand Rousseau
    * It is not possible to add another instance of local file synchronization service
    * Fixes for bugs #906516, #1002160 (task urgency color plugin), by Wolter Hellmund
    * Fix for bug #1001012: Notification area icon should change color when there are urgent tasks, by Antonio Roquentin
    * Saner implementation of set_due_date
    * Conform to PEP394 (use python2 instead of python)
    * Fix for bug #629683: update initial tutorial for 0.3
    * Fix for bug #615027: Introductory task set should suggest organizing tasks in a tag hierarchy
    * Fix for bug #1026264: Write user documentation for search/smart tag
    * Fix for bug #1020611: Use deafult configuration when config is corrupted by Abhiram
    * Fix for bug #1013869: Saved searches can't be deleted when GTG crashes, by Antonio Roquentin
<<<<<<< HEAD
    * Remove use of liblarch's "transparent" concept (since it's been removed from liblarch), fixes bugs #1001962, #1001962, #1069257, #1069963: intermediary tags, counter initialization, and regressions caused by initial versions of the patch
=======
    * Added option to change font used in task editor by Abhiram
    * Fix for bug #984847: setup.py install doesn't install icons on right place, by Alan Gomes
    * Fix for bug #1026312: Numbers of tasks in tags pane disappear after a regular search, by Antonio Roquentin
    * Cleaned gtg.desktop file
    * Re-enabled support for gtg:// URI
    * Fix for bug #1026400: script_pocketmod doesn't have execute permission
    * Fix for bug #1027817: Export plugin: changing output format moves widgets up and down
    * Fix for bug #1027844: Fuzzy date shouldn't become start date
    * Save backups into backup/ folder, creates backups of tags.xml closes #993920
    * Search filter is deleted on empty search if tag_pane is closed, by Stefan Handschuh, closes #996236
    * Pickle files for synchronization services are backuped to prevent loosing files, closes #1036554
    * Fix for bug #897425: Write manpage for gtcli and update other manpages as well
    * Fix for bug-1037051 (Due date is not set for a new subtask), by Nimit Shah
    * Fix for bug #1036955: Due date is not preselected when start date is filled, by Steve Scheel
    * Fix for bug #1045036: Slovak Translation Updated by Slavko
>>>>>>> b7ad51b4

2012-02-13 Getting Things GNOME! 0.2.9
    * Big refractorization of code, now using liblarch
    * Extended backend system to support multiple backends by Luca Invernizzi
    * Backend GUI configuration by Luca Invernizzi
    * Backends:
       * Added Mantis Bug Tracker backend, by Alayn Gortazar
       * Added Tomboy/Gnote backend, by Luca Invernizzi
       * Added Launchpad backend, by Luca Invernizzi
       * Added Twitter/Identica backend, by Luca Invernizzi
    * Graphical crah handler, thanks to Acire and python-snippets
    * Command line tool based on DBus interface of GTG, by Bryce Harrington
    * Added search feature, by João Ascenso
    * Rewritten notification area plugin with showing only 10 most doable tasks from Workview, by Izidor Matušov
    * Setting start/due date by a right click menu in the task browser, by Fabio Prina & Kevin Mehall
    * Right click behaviour in the task treeview is now consistant with other GNOME applications, by Jonathan Barnoud
    * Rework of deleting dialog
    * Previewing task content (gmail-like-ui), #384049, by Luca Invernizzi and Kevin Mehall
    * Attaching file to a task by drag-and-dropping it on the task or writing file:// URI
    * Added script for anonymizing task files; Marko Kevac
    * "Sexy" export template, created by Duncan Lock
    * DBus API is now CamelCase (be sure to update your personal scripts), by Lionel Dricot
    * Fuzzy date "Later" was renamed to "Someday"
    * Daily backup of gtg_tasks.xml
    * Save perferences, window positions and statuses immediately after a change
    * Fixed crash traceback when pressing 'delete' key, by Jeff Oliver
    * Fixed url autolinking for http(s) schemes, by Madhumitha Viswanathan
    * Underscore characters in tasks not treated as accelerators (bug #676088) fixed, by Madhumitha Viswanathan
    * Fixed several bugs about hamster integration, by Richard Klein
    * Added link to web documentation in Help menu, by Ronan Jouchet
    * Fixed bug with data consistency #579189 (empty tags.xml), by Marko Kevac
    * Added samba bugzilla to the bugzilla plugin, by Jelmer Vernoij
    * Fixed bug #532392, a start date is later than a due date, by Volodymyr Floreskul
    * support for gtg:// URIs by Luca Invernizzi
    * Fixed bug #584667, indicating missing plugin dependencies, by Erin McLaughlin
    * Add a new tag dialog keeps the previous value, by Izidor Matušov
    * Added keyword bko for recognizing and linking KDE bugs, by Zimin Huango
    * Several usability improvements, by Jean-François Fortin Tam
    * Several code refratorings by Paul Kishimoto

2011-12-01 Getting Things GNOME! 0.2.5
    * Ability to downgrade data from development, future 0.3 GTG code, by Izidor Matušov

2010-03-02 Getting Things GNOME! 0.2.3
    * Removal of disabled widgets

2010-03-01 Getting Things GNOME! 0.2.2
    * Autostart on login, by Luca Invernizzi
    * Preferences dialog, by Paul Kishimoto
    * Send task by mail plugin by Luca Invernizzi
    * Import_json plugin by Bryce Harrington
    * Improve RTM plugin (bug #520427): don't sync tasks from archived lists
    * Automatic cleanup of closed task, plugin by Luca Invernizzi
    * Allow to change dismissed date of tasks by Luca Invernizzi
    * Docky applet support, by Luca Invernizzi
    * Allow to change closed date of tasks, by Lionel Montrieux, bug #502111 
    * notification area plugin updated to support appindicate by Luca Invernizzi and Jono Bacon
    * gtg_new task now supports command switches by Luca Invernizzi
    * Fix bug #511651, white space around title, by mrk
    * Expanded CLI to gtg to support task descriptions by Bryce Harrington
    * Added a guide to plugins by Chris Johnston
    * RTM plugin tags synchronization by Luca Invernizzi
    * Evolution plugin by Luca Invernizzi
    * Tomboy support by Luca Invernizzi
    * Dbus autostart by Gordon Ball and Luca Invernizzi
    * Notification area bug fixes by Luca Invernizzi

2009-12-11 Getting Things GNOME! 0.2.1
    * Schedule for context menu by Bryce Harrington
    * Improved export feature by Bryce Harrington and Luca Invernizzi
    * Restore closed tasks filtering by selected tag, fixes bug #498857
    * Temporary fix allowing to reset tag color by Matthew Rasmus
    * Added the ability to add a tag from the right click menu in the task browser, by Matthew Rasmus.
    * Better explanation of the "Work view" concept in documentation
    * Multiple selection
    * API clarifications
    * Cut & Paste improvements
    * Notification area plugin improvements
    * Icons reflect action availability
    * Misc. editor bug fixes
    * Misc. tag list bug fixes

2009-12-11 Getting Things GNOME! 0.2
    * Bugs fixes from 0.1.9

2009-12-02 Getting Things GNOME! 0.1.9
    * Support non-exact ("fuzzy") due dates: 'now', 'soon', and 'later' by Kevin Mehall
    * Fixes a bug with gtk stock strings being marked as translatable, by Henning Eggers (#490231)
    * When a task is deleted, all subtask are deleted as well by Mikkel Kjær Jensen
    * Groups for tags and subtags by Kevin Mehall
    * GNOME bugzilla plugin by Guillaume Desmottes
    * Handle tasks spatially (remember position & size)
    * Opened tasks on quit are reopened on start
    * Remove the "File" menu. We have no files, we have tasks!    
    * Patch from mrk to improve compatibility with non GNU systems
    * Close date selector widget on single click
    * The toolbar can now be hidden by Mikkel Kjær Jensen
    * Empty new tasks are deleted when editor is closed
    * lot of bug fixed in the editor while playing with subtasks
    * Works well with the "text besides icon" GNOME option
    * Merge RTM plugin branch from Luca Invernizzi
    * i18n: fixed window title in GTG/taskbrowser/browser.py, by Dario Bertini 
    * Patch from Luca Invernizzi to add XDG_CACHE redefinition in script/debug.sh
    * Patch from Luca Invernizzi to remove unsued get_closed_date
    * Added filtering capabilities by Paulo Cabido
      - Filter callbacks were added to the task browser
      - Filters were also added to the requester 
    * Fixed #406851, incorrect behaviour marking a dismissed task as done by Patrick Coleman
    * Added accelerators to the task editor by Patrick Coleman
    * Plugin for integration with the Hamster Time Tracker by Kevin Mehall
    * Add plugin engine by Paulo Cabido
    * When GTG is already running, use DBUS to raise existing instance rather than failing silently
    * Refactorization and PEP8ification work by Jonathan Lange
    * New keyboard bindings for 'Mark as done' and 'Dismiss' actions
    * New keyboard bindings and accelerators by Jonathan Lange
    * DBus interface by Ryan Paul
    * Remove the 'Delete' button from the toolbar by Jonathan Lange
    * Fix a spelling mistake in the manpage by Jonathan Lange
    * Allow quickadd of capitalized date by remy@frerebeau.org 
    * Added tomboy plugin by Luca Invernizzi
    * Added export function with templates by Luca Invernizzi

2009-07-04 Getting Things GNOME! 0.1.2
    * Available in 18 languages, with 12 languages being more than 99% translated
    * Shadows around the listview widgets, by Jean-François Fortin Tam  
    * Fixes package dependencies
    * Tooltips for button
    * Automatically select title in task editor
    * Crash on startup with non empty LANGUAGE envvar
    * Use GNOME settings for toolbar, by Anton Rebguns
    * Better tag markup handling
    * No more multiple instances
    * HTTP link parsing by Ben Dowling
    * Update README by Michael Vogt
    * Update XML files sooner by Michael Vogt
    * Remember color (by Zach Sheperd)   
    * URLs can now include ';' characters. Fixes bug 360969
    * Added support for opening subtasks and links with the keyboard: Fixes bug 369272, by Ben Dowling
    * Add polish translation by Tomasz Maciejewski
    * Apply patch to fix bug #326388 by Brian Kennedy
    * Apply patch to fix bug #374745 by Brian Kennedy
    * Title for newly created task is now selected to allow easy editing
    * Apply patch to fix bug #374745 by Brian Kennedy
    * Fixed some bugs in the task editor

2009-04-01 Getting Things GNOME! 0.1.1
	* New icon from Kalle Persson
	* Translations are now possible
	* New features :
	  - Quickadd now accepts attributes (by Jonathan Barnoud)
	  - http:// links now open in the browser
          - Shortcut for sidebar (F9): fixes bug #339710
	  - Some UI love for the sidebar and the tag icons, shamelessy copied from f-spot
	  - Hotkeys goodness (patches from Antons Rebguns)
	  - Edit buttons : patches from Antons Rebguns 
	  - Bug #339583, Bug #336314 : patches delete key and
	* Bug fixes :
	  - Calendar open at the correct date
	  - TaskSerial refactorization (by Jonathan Barnoud)
	  - Tooltips on buttons (thanks to Jerome Guelfucci)
	  - First unit tests by Carl Chenet
	  - Error, no crash if the XML file cannot be read (thanks to Carl Chenet)
	  - fix bug #339383 (delete subtask when deleting first char)
	  - Escape title in the treeview : Bug #339874
	  - Focus in the editor : Bug #339269, Bug #339195, Bug #339389
	  - Bug #339269 : Quickadd has the focus on launch
	    enter key to confirm a delete (thanks Gérôme Fournier)
	  - Typos : Bug #339268 Bug #339492 and other patches from Gérôme Fournier.

2009-03-06 Getting Things Gnome ! 0.1
	* Bumping version number. First release of GTG

2009-03-01 Getting Things Gnome! 0.0.9rc3
	* pane/sidebar not saved

2009-03-01 Getting Things Gnome! 0.0.9rc2
	* firstrun_tasks.xml not found on first launch

2009-03-01 Getting Things Gnome! 0.0.9rc1
	* First official release 0.1rc1<|MERGE_RESOLUTION|>--- conflicted
+++ resolved
@@ -38,9 +38,6 @@
     * Fix for bug #1026264: Write user documentation for search/smart tag
     * Fix for bug #1020611: Use deafult configuration when config is corrupted by Abhiram
     * Fix for bug #1013869: Saved searches can't be deleted when GTG crashes, by Antonio Roquentin
-<<<<<<< HEAD
-    * Remove use of liblarch's "transparent" concept (since it's been removed from liblarch), fixes bugs #1001962, #1001962, #1069257, #1069963: intermediary tags, counter initialization, and regressions caused by initial versions of the patch
-=======
     * Added option to change font used in task editor by Abhiram
     * Fix for bug #984847: setup.py install doesn't install icons on right place, by Alan Gomes
     * Fix for bug #1026312: Numbers of tasks in tags pane disappear after a regular search, by Antonio Roquentin
@@ -56,7 +53,7 @@
     * Fix for bug-1037051 (Due date is not set for a new subtask), by Nimit Shah
     * Fix for bug #1036955: Due date is not preselected when start date is filled, by Steve Scheel
     * Fix for bug #1045036: Slovak Translation Updated by Slavko
->>>>>>> b7ad51b4
+    * Remove use of liblarch's "transparent" concept (since it's been removed from liblarch), fixes bugs #1001962, #1001962, #1069257, #1069963: intermediary tags, counter initialization, and regressions caused by initial versions of the patch
 
 2012-02-13 Getting Things GNOME! 0.2.9
     * Big refractorization of code, now using liblarch
