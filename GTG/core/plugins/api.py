--- conflicted
+++ resolved
@@ -177,29 +177,20 @@
                           "%s" % e)
 
     def set_bgcolor_func(self, func=None):
-        """ Set a function which defines a background color for each task """
-        # NOTE: this function is strongly dependend of browser structure
-        # after refaractoring browser, this might need to review
+        """ Set a function which defines a background color for each task
+        
+        NOTE: This function stronglye depend on browser and could be easily
+        broken by changes in browser code
+        """
         browser = self.__ui
 
         # set default bgcolor?
         if func is None:
             func = browser.tv_factory.task_bg_color
 
-<<<<<<< HEAD
         for pane in browser.vtree_panes.itervalues():
-            pane.set_bg_color(func, info_col)
+            pane.set_bg_color(func, 'bg_color')
             pane.basetree.get_basetree().refresh_all()
-=======
-        for pane in browser.vtree_panes:
-            pane = browser.vtree_panes[pane]
-            pane.set_bg_color(func, 'bg_color')
-            # FIXME: Added a parameter to the reset_filters call because
-            # otherwise all old completed tasks are re-shown and unable
-            # to be marked as done
-            #pane.basetree.reset_filters()
-            pane.basetree.reset_filters(transparent_only=True)
->>>>>>> ea7717be
 
 #=== file saving/loading ======================================================
 
