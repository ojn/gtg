--- conflicted
+++ resolved
@@ -41,11 +41,7 @@
     def __init__(self):
         # task editor widget
         self.vbox = None
-<<<<<<< HEAD
-        self.button=Gtk.ToolButton()
-=======
-        self.button = gtk.ToolButton()
->>>>>>> d21da10d
+        self.button = Gtk.ToolButton()
 
     #### Interaction with Hamster
     def sendTask(self, task):
@@ -205,7 +201,6 @@
 
         if len(records):
             # add section to bottom of window
-<<<<<<< HEAD
             vbox = Gtk.Box(orientation=Gtk.Orientation.VERTICAL)
             inner_grid = Gtk.Grid()
             if len(records)>8:
@@ -213,24 +208,11 @@
                 s.set_policy(Gtk.PolicyType.NEVER, Gtk.PolicyType.AUTOMATIC)
                 v=Gtk.Viewport()
                 v.add(inner_grid)
-=======
-            vbox = gtk.VBox()
-            inner_table = gtk.Table(rows=len(records), columns=2)
-            if len(records) > 8:
-                s = gtk.ScrolledWindow()
-                s.set_policy(gtk.POLICY_NEVER, gtk.POLICY_AUTOMATIC)
-                v = gtk.Viewport()
-                v.add(inner_table)
->>>>>>> d21da10d
                 s.add(v)
                 v.set_shadow_type(Gtk.ShadowType.NONE)
                 s.set_size_request(-1, 150)
             else:
-<<<<<<< HEAD
-                s=inner_grid
-=======
-                s = inner_table
->>>>>>> d21da10d
+                s = inner_grid
 
             outer_grid = Gtk.Grid()
             vbox.pack_start(s, True, True, 0)
@@ -244,45 +226,23 @@
                     a = "<span color='red'>%s</span>" % a
                     b = "<span color='red'>%s</span>" % b
 
-<<<<<<< HEAD
-                dateLabel=Gtk.Label(label=a)
+                dateLabel = Gtk.Label(label=a)
                 dateLabel.set_use_markup(True)
                 dateLabel.set_alignment(xalign=0.0, yalign=0.5)
                 dateLabel.set_size_request(200, -1)
                 w.attach(dateLabel, 0, offset, 1, 1)
 
-                durLabel=Gtk.Label(label=b)
+                durLabel = Gtk.Label(label=b)
                 durLabel.set_use_markup(True)
                 durLabel.set_alignment(xalign=0.0, yalign=0.5)
                 w.attach(durLabel, 1, offset, 1, 1)
-=======
-                dateLabel = gtk.Label(a)
-                dateLabel.set_use_markup(True)
-                dateLabel.set_alignment(xalign=0.0, yalign=0.5)
-                dateLabel.set_size_request(200, -1)
-                w.attach(dateLabel, left_attach=0, right_attach=1,
-                         top_attach=offset, bottom_attach=offset + 1,
-                         xoptions=gtk.FILL, xpadding=20, yoptions=0)
-
-                durLabel = gtk.Label(b)
-                durLabel.set_use_markup(True)
-                durLabel.set_alignment(xalign=0.0, yalign=0.5)
-                w.attach(durLabel, left_attach=1, right_attach=2,
-                         top_attach=offset, bottom_attach=offset + 1,
-                         xoptions=gtk.FILL, yoptions=0)
->>>>>>> d21da10d
 
             active_id = self.get_active_id()
             for offset, i in enumerate(records):
                 t = calc_duration(i)
                 total += t
-<<<<<<< HEAD
                 add(inner_grid, format_date(i), format_duration(t),
-                                            offset, i['id'] == active_id)
-=======
-                add(inner_table, format_date(i), format_duration(t),
                     offset, i['id'] == active_id)
->>>>>>> d21da10d
 
             add(outer_grid, "<big><b>Total</b></big>",
                 "<big><b>%s</b></big>" % format_duration(total), 1)
