# -*- coding: utf-8 -*-
# Copyright (c) 2012 - Wolter Hellmund <wolterh6@gmail.com>
#
# This program is free software: you can redistribute it and/or modify it under
# the terms of the GNU General Public License as published by the Free Software
# Foundation, either version 3 of the License, or (at your option) any later
# version.
#
# This program is distributed in the hope that it will be useful, but WITHOUT
# ANY WARRANTY; without even the implied warranty of MERCHANTABILITY or FITNESS
# FOR A PARTICULAR PURPOSE. See the GNU General Public License for more
# details.
#
# You should have received a copy of the GNU General Public License along with
# this program.  If not, see <http://www.gnu.org/licenses/>.

from math import ceil
from gi.repository import Gtk
from gi.repository import Gdk
import os

from GTG.tools.dates import Date


class pluginUrgencyColor:

    PLUGIN_NAME = 'Urgency Color'
    DEFAULT_PREFS = {
        'reddays': 30,
        'color_low': '#cfff84',
        'color_normal': '#ffed84',
        'color_high': '#ff9784',
        'color_overdue': '#b8b8b8'}

    def __init__(self):
        self._plugin_api = None
        self.req = None

    def activate(self, plugin_api):
        """ Plugin is activated """
        self._plugin_api = plugin_api
        self.req = self._plugin_api.get_requester()
        self.prefs_load()
        self.prefs_init()
        # Set color function
        self._refresh_task_color()

    def _refresh_task_color(self):
        self._plugin_api.set_bgcolor_func(self.bgcolor)

    def _get_color(self, colindex):
        if colindex == 0:
            return self._pref_data['color_low']
        elif colindex == 1:
            return self._pref_data['color_normal']
        elif colindex == 2:
            return self._pref_data['color_high']
        elif colindex == 3:
            return self._pref_data['color_overdue']
        else:
            return None

    def _get_gradient_color(self, color1, color2, position):
        """This function returns a gtk.gdk.Color which corresponds to the
        position (a float value from 0 to 1) in the gradient formed by the
        colors color1 and color2, both of type gtk.gdk.Color"""
        color1 = gtk.gdk.color_parse(color1)
        color2 = gtk.gdk.color_parse(color2)
        R1, G1, B1 = color1.red, color1.green, color1.blue
        R2, G2, B2 = color2.red, color2.green, color2.blue
        R = R1 + (R2 - R1) * position
        G = G1 + (G2 - G1) * position
        B = B1 + (B2 - B1) * position
        return gtk.gdk.Color(int(R), int(G), int(B))

    def get_node_bgcolor(self, node):
        """ This method checks the urgency of a node (task) and returns its
         urgency background color"""
        sdate = node.get_start_date()
        ddate = node.get_due_date()
        daysleft = ddate.days_left()

        # Dates undefined (Fix to bug #1039655)
        if (ddate == Date.today()):
            return self._get_color(2)  # High urgency
        elif (daysleft < 0 and ddate != Date.no_date()):
            return self._get_color(3)  # Overdue
        elif (sdate == Date.no_date()  # Has no start date
                and ddate != Date.no_date()  # and a due date
                and not ddate.is_fuzzy()):  # which is not fuzzy, is fixed
            return self._get_color(1)  # Normal

        # Fuzzy dates (now, soon, someday)
        # These can ignore the start date
        if (ddate == Date.now()):
            return self._get_color(2)
        elif (ddate == Date.soon()):
            return self._get_color(1)
        elif (ddate == Date.someday()):
            return self._get_color(0)

        # Dates fully defined. Calculate gradient color
        elif (sdate != Date.no_date() != ddate):
            dayspan = (ddate - sdate).days
            redf = self._pref_data['reddays']
            reddays = int(ceil(redf / 100.0 * dayspan))

            # Gradient variables
            grad_dayspan = dayspan - reddays
            grad_half_dayspan = grad_dayspan / 2.0

            # Default to low urgency color
            color = self._get_color(0)

            # CL : low urgency color
            # CN : normal urgency color
            # CH : high urgency color
            # CO : overdue color
            # To understand this section, it is easier to draw out a
            # timeline divided into 3 sections: CL to CN, CN to CH and
            # the reddays section. Then point out the spans of the
            # different variables (dayspan, daysleft, reddays,
            # grad_dayspan, grad_half_dayspan)
            if daysleft < 0:  # CO
                color = self._get_color(3)
            elif daysleft <= reddays:  # CH
                color = self._get_color(2)
            elif daysleft <= (dayspan - grad_half_dayspan):
                # Gradient CN to CH
                # Has to be float so division by it is non-zero
                steps = float(grad_half_dayspan)
                step = grad_half_dayspan - (daysleft - reddays)
                color = self._get_gradient_color(self._get_color(1),
                                                 self._get_color(2),
                                                 step / steps)
            elif daysleft <= dayspan:
                # Gradient CL to CN
                steps = float(grad_half_dayspan)
                step = grad_half_dayspan - (daysleft -
                                            reddays - grad_half_dayspan)
                color = self._get_gradient_color(self._get_color(0),
                                                 self._get_color(1),
                                                 step / steps)

            return color

        # Insufficient data to determine urgency
        else:
            return None

    def bgcolor(self, node, standard_color):
        color = self.get_node_bgcolor(node)

        def __get_active_child_list(node):
            """ This function recursively fetches a list
            of all the children of a task which are active
            (i.e - the subtasks which are not marked as 'Done' or 'Dismissed'
            """
            child_list = []
            for child_id in node.children:
                child = node.req.get_task(child_id)
                child_list += __get_active_child_list(child)
                if child.get_status() in [child.STA_ACTIVE]:
                    child_list.append(child_id)
            return child_list

        child_list = __get_active_child_list(node)

        daysleft = None
        for child_id in child_list:
            child = self.req.get_task(child_id)
            if child.get_due_date() == Date.no_date():
                continue

            daysleft_of_child = child.get_due_date().days_left()
            if daysleft is None:
                daysleft = daysleft_of_child
                color = self.get_node_bgcolor(child)
            elif daysleft_of_child < daysleft:
                daysleft = daysleft_of_child
                color = self.get_node_bgcolor(child)

        return color

    def deactivate(self, plugin_api):
        """ Plugin is deactivated """
        self._plugin_api.set_bgcolor_func()

# Preferences dialog
    def is_configurable(self):
        """Requisite function for configurable plugins"""
        return True

    def configure_dialog(self, manager_dialog):
        self._pref_data_potential = self._pref_data
        self.prefs_window.show_all()
        # self.prefs_window.set_transient_for(manager_dialog)
        pass

    def prefs_init(self):
        self.builder = Gtk.Builder()
        self.builder.add_from_file(os.path.join(
            os.path.dirname(os.path.abspath(__file__)),
            'preferences.ui'))

        # Get the widgets
        #   Window
        self.prefs_window = self.builder.get_object('prefs_window')
        self.prefs_window.set_title(('GTG - %s preferences'
                                     % self.PLUGIN_NAME))
        self.prefs_window.set_size_request(300, -1)
        self.prefs_window.hide_on_delete()

        #   Spin button
        self.spinbutton_reddays = self.builder.get_object('spinbutton_reddays')

        #   Colorbutton - OVERDUE
        self.colorbutton_overdue = self.builder.get_object(
            'colorbutton_overdue')

        #   Colorbutton - HIGH
        self.colorbutton_high = self.builder.get_object('colorbutton_high')

        #   Colorbutton - NORMAL
        self.colorbutton_normal = self.builder.get_object('colorbutton_normal')

        #   Colorbutton - LOW
        self.colorbutton_low = self.builder.get_object('colorbutton_low')

        #   Buttons
        self.button_apply = self.builder.get_object('button_apply')
        self.button_reset = self.builder.get_object('button_reset')

        # Update widget's values
        self.prefs_update_widgets()

        # Signal connections
        SIGNAL_CONNECTIONS_DIC = {
            'on_prefs_window_delete_event':
            self.on_prefs_cancel,
            'on_prefs_apply_event':
            self.on_prefs_apply,
            'on_prefs_reset_event':
            self.on_prefs_reset,
            'on_prefs_spinbutton_reddays_changed':
            self.on_prefs_spinbutton_reddays_changed,
            'on_prefs_colorbutton_overdue_changed':
            self.on_prefs_colorbutton_overdue_changed,
            'on_prefs_colorbutton_high_changed':
            self.on_prefs_colorbutton_high_changed,
            'on_prefs_colorbutton_normal_changed':
            self.on_prefs_colorbutton_normal_changed,
            'on_prefs_colorbutton_low_changed':
            self.on_prefs_colorbutton_low_changed}
        self.builder.connect_signals(SIGNAL_CONNECTIONS_DIC)

    def prefs_update_widgets(self):
        """ Synchronizes the widgets with the data in _pref_data """
        # Spin button
        self.spinbutton_reddays.set_value(self._pref_data['reddays'])
        # Colorbutton - OVERDUE
<<<<<<< HEAD
        self.colorbutton_overdue.set_color( \
            Gdk.color_parse(self._pref_data['color_overdue']))
        # Colorbutton - HIGH
        self.colorbutton_high.set_color( \
            Gdk.color_parse(self._pref_data['color_high']))
        # Colorbutton - NORMAL
        self.colorbutton_normal.set_color( \
            Gdk.color_parse(self._pref_data['color_normal']))
        # Colorbutton - LOW
        self.colorbutton_low.set_color( \
            Gdk.color_parse(self._pref_data['color_low']))
=======
        self.colorbutton_overdue.set_color(
            gtk.gdk.color_parse(self._pref_data['color_overdue']))
        # Colorbutton - HIGH
        self.colorbutton_high.set_color(
            gtk.gdk.color_parse(self._pref_data['color_high']))
        # Colorbutton - NORMAL
        self.colorbutton_normal.set_color(
            gtk.gdk.color_parse(self._pref_data['color_normal']))
        # Colorbutton - LOW
        self.colorbutton_low.set_color(
            gtk.gdk.color_parse(self._pref_data['color_low']))
>>>>>>> d21da10d

    def on_prefs_cancel(self, widget=None, data=None):
        self.prefs_update_widgets()
        self.prefs_window.hide()
        return True

    def on_prefs_apply(self, widget=None, data=None):
        self._pref_data = self._pref_data_potential
        self.prefs_store()
        self._refresh_task_color()
        self.prefs_window.hide()

    def on_prefs_reset(self, widget=None, data=None):
        # Restore the default plugin settings
        self._pref_data = self._pref_data_potential = dict(self.DEFAULT_PREFS)
        self.prefs_update_widgets()

    def prefs_load(self):
        self._pref_data = self._plugin_api.load_configuration_object(
            self.PLUGIN_NAME, "preferences",
            default_values=self.DEFAULT_PREFS)

        # CORRECT NAMES FROM OLD PREFERENCES
        # This is a dirty fix and thus should be removed in a
        # distant future, when nobody has "red", "yellow" or "green"
        # settings
        namepairs = {'red': 'high', 'yellow': 'normal', 'green': 'low'}
        for oldname, newname in namepairs.iteritems():
            old_key, new_key = "color_" + oldname, "color_" + newname
            if old_key in self._pref_data:
                self._pref_data[new_key] = self._pref_data.pop(old_key)

    def prefs_store(self):
        self._plugin_api.save_configuration_object(
            self.PLUGIN_NAME,
            'preferences',
            self._pref_data)

    def on_prefs_spinbutton_reddays_changed(self, widget=None, data=None):
        self._pref_data_potential['reddays'] = \
            self.spinbutton_reddays.get_value()

    def on_prefs_colorbutton_overdue_changed(self, widget=None, data=None):
        self._pref_data_potential['color_overdue'] = \
            self.colorbutton_overdue.get_color().to_string()

    def on_prefs_colorbutton_high_changed(self, widget=None, data=None):
        self._pref_data_potential['color_high'] = \
            self.colorbutton_high.get_color().to_string()

    def on_prefs_colorbutton_normal_changed(self, widget=None, data=None):
        self._pref_data_potential['color_normal'] = \
            self.colorbutton_normal.get_color().to_string()

    def on_prefs_colorbutton_low_changed(self, widget=None, data=None):
        self._pref_data_potential['color_low'] = \
            self.colorbutton_low.get_color().to_string()<|MERGE_RESOLUTION|>--- conflicted
+++ resolved
@@ -259,31 +259,17 @@
         # Spin button
         self.spinbutton_reddays.set_value(self._pref_data['reddays'])
         # Colorbutton - OVERDUE
-<<<<<<< HEAD
-        self.colorbutton_overdue.set_color( \
+        self.colorbutton_overdue.set_color(
             Gdk.color_parse(self._pref_data['color_overdue']))
         # Colorbutton - HIGH
-        self.colorbutton_high.set_color( \
+        self.colorbutton_high.set_color(
             Gdk.color_parse(self._pref_data['color_high']))
         # Colorbutton - NORMAL
-        self.colorbutton_normal.set_color( \
+        self.colorbutton_normal.set_color(
             Gdk.color_parse(self._pref_data['color_normal']))
         # Colorbutton - LOW
-        self.colorbutton_low.set_color( \
+        self.colorbutton_low.set_color(
             Gdk.color_parse(self._pref_data['color_low']))
-=======
-        self.colorbutton_overdue.set_color(
-            gtk.gdk.color_parse(self._pref_data['color_overdue']))
-        # Colorbutton - HIGH
-        self.colorbutton_high.set_color(
-            gtk.gdk.color_parse(self._pref_data['color_high']))
-        # Colorbutton - NORMAL
-        self.colorbutton_normal.set_color(
-            gtk.gdk.color_parse(self._pref_data['color_normal']))
-        # Colorbutton - LOW
-        self.colorbutton_low.set_color(
-            gtk.gdk.color_parse(self._pref_data['color_low']))
->>>>>>> d21da10d
 
     def on_prefs_cancel(self, widget=None, data=None):
         self.prefs_update_widgets()
