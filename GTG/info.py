# -*- coding: utf-8 -*-
# -----------------------------------------------------------------------------
# Getting Things GNOME! - a personal organizer for the GNOME desktop
# Copyright (c) 2008-2012 - Lionel Dricot & Bertrand Rousseau
#
# This program is free software: you can redistribute it and/or modify it under
# the terms of the GNU General Public License as published by the Free Software
# Foundation, either version 3 of the License, or (at your option) any later
# version.
#
# This program is distributed in the hope that it will be useful, but WITHOUT
# ANY WARRANTY; without even the implied warranty of MERCHANTABILITY or FITNESS
# FOR A PARTICULAR PURPOSE. See the GNU General Public License for more
# details.
#
# You should have received a copy of the GNU General Public License along with
# this program.  If not, see <http://www.gnu.org/licenses/>.
# -----------------------------------------------------------------------------
"""Various information about GTG. Should be updated for every release.

Contains the information displayed in GTG's Credits."""

from GTG import _

NAME = "Getting Things GNOME!"
URL = "http://gtg.fritalk.com"
HELP_URI = "help:gtg"
TRANSLATE_URL = "https://translations.launchpad.net/gtg"
REPORT_BUG_URL = "https://bugs.launchpad.net/gtg/+filebug"
EMAIL = "gtg-contributors@lists.launchpad.net"
VERSION = '0.3'

SHORT_DESCRIPTION = \
    _('GTG is a personal tasks and TODO-list items organizer for the GNOME.')

# CREDITS
AUTHORS = ["Main developers:",
           "\tLionel Dricot <ploum@ploum.net>",
           "\tBertrand Rousseau <bertrand.rousseau@gmail.com>",
           "\tPaulo Cabido <paulo.cabido@gmail.com>",
           "\tLuca Invernizzi <invernizzi.l@gmail.com>",
           "\tKevin Mehall <km@kevinmehall.net>",
           "\tLuca Falavigna <dktrkranz@debian.org>",
           "\tIzidor Matušov <izidor.matusov@gmail.com>",
           "Contributors:",
           "\tAbdul Rauf <abdulraufhaseeb@gmail.com>",
           "\tAbhiram <abhiram.ampabathina@gmail.com>",
           "\tAlayn Gortazar <zutoin@gmail.com>",
           "\tAlan Gomes <alangalvino@gmail.com>",
           "\tAnant Gupta <anant718@hotmail.com>",
           "\tAndrew Starr-Bochicchio <andrewsomething@ubuntu.com>",
           "\tAntonio Roquentin <antonio.roquentin@sfr.fr>",
           "\tAntons Rebguns <arebgun@gmail.com>",
           "\tBen Dowling <ben.m.dowling@gmail.com>",
           "\tBrian Kennedy <ekspiulo@gmail.com>",
           "\tBryce Harrington <bryce@bryceharrington.org>",
           "\tCarl Chenet <chaica@ohmytux.com>",
           "\tChris Johnston <chrisjohnston@ubuntu.com>",
           "\tDaniel Neel <dneelyep@gmail.com>",
           "\tdAnjou <mail@danjou.de>",
           "\tDavid Planella <david.planella@jabber.org>",
           "\tErin McLaughlin <emclaughlin1215@gmail.com>",
           "\tFabio Prina <fabio@nimsh.com>",
           "\tFrançois",
           "\tGérôme Fournier",
           "\thuxuan <i@huxuan.org>",
           "\tIvan Evtukhovich <evtuhovich@gmail.com>",
           "\tJean-François Fortin Tam <nekohayo@gmail.com>",
           "\tJeff Oliver <kaiserfro@gmail.com>",
           "\tJérôme Guelfucci <jerome.guelfucci@gmail.com>",
           "\tJoão Ascenso <joaoricardoascenso@gmail.com>",
           "\tJonathan Barnoud <jonathan@barnoud.net>",
           "\tJonathan Lange <jml@mumak.net>",
           "\tKalle Persson <kalle@kallepersson.se>",
           "\tKees Cook <kees@ubuntu.com>",
           "\tMadhumitha Viswanathan <madhuvishy@gmail.com>",
           "\tMarcos Lenharo",
           "\tMarko Kevac <marko@kevac.org>",
           "\tMarta Maria Casetti <mmcasetti@gmail.com>",
           "\tMatthew Rasmus <tareth.ml@gmail.com>",
           "\tMichael Vogt <michael.vogt@ubuntu.com>",
           "\tNicolas Maître <nimai@skynet.be>",
           "\tNimit Shah <nimit.svnit@gmail.com>",
           "\tPaul Kishimoto <mail@paul.kishimoto.name>",
           "\tRichard Klein <kleinric@gmail.com>",
           "\tSaurabh Anand <saurabhanandiit@gmail.com>",
           "\tStefan Handschuh",
           "\tSteve Scheel <nmu.sscheel@gmail.com>",
           "\tSong Yangyu <flyfy1@gmail.com>",
           "\tThibault Fevry <ThibaultFevry@gmail.com>",
           "\tViktor Nagy <viktor.nagy@toolpart.hu>",
           "\tVolodymyr Floreskul <exufer@gmail.com>",
           "\tWolter Hellmund <wolterh6@gmail.com>",
           "\tZach Shepherd <eightball1989@gmail.com>",
           "\tZimin Huang <ienjoycoding@gmail.com>"]

ARTISTS = ["Kalle Persson <kalle@kallepersson.se>",
           "Bertrand Rousseau <bertrand.rousseau@gmail.com>"]
ARTISTS.sort()

# Please, keep the width at max 80 characters wide because
# GtkAboutDialog in GTK3 can't wrap text :/
TRANSLATORS = \
<<<<<<< HEAD
"""Afrikaans:Arthur Rilke, Walter Leibbrandt, Wesley Channon

Albanian: Vilson Gjeci

Arabic: Ahmed Kotb, Ali AlNoaimi, Anas Almzoghy, Basher Aobasher,
Islam Alshaikh, Kaïs Bejaoui

Asturian: Xuacu Saturio, ivarela

Basque: Asier Iturralde Sarasola, Oier Mees

Belarusian: Egor Kuryanovich, Iryna Nikanchuk 

Bengali: XFACT, nasir khan saikat

Brazilian: AdirKuhn, André Gondim, Belenos Govannnon, Daniel Tiecher,
Djavan Fagundes, Douglas Santos, João Cruz Jr, João Santana, NeLaS, Nilton,
Rafael Neri, Teylo Laundos Aguiar, Waldir Leoncio, andre felix

Bulgarian: Damyan Ivanov, Svetoslav Stefanov, i.raynov

Catalan: Carles Sala, David Planella, Juanma Hernández, Marc Recasens,
Radina Matic, Siegfried Gevatter, anna marti

Chinese (simplified): Ang Gao, Anthony Fok, Eleanor Chen, Harold.luo,
Heling Yao, Kyle WANG, Wylmer Wang, Xuan Hu, chars, 百草谷居士

Chinese (traditional): Andrew Liu, Anthony Fok, Po-Jen Hsu, Rex Tsai, Toomore

Croatian: Saša Teković

Czech: David Kovář, Jakub Kozisek, Jan Hrdina, Konki, Kuvaly [LCT],
Ladislav Prskavec, Mailo, Martin Rotter, Martin Volf, Marv-CZ, Milos-kroulik-3,
Roman Horník, Viktor

Danish: Aputsiaq Niels Janussen, Ask Hjorth Larsen, Mogens Isager, Peter Skov,
mkjeldsen

Dutch: Emilien Klein, Foppe Benedictus, Hanssen, Heureka, Lionel Dricot,
Lucas Vieites, Nathan, Rachid, Reinout van Schouwen, Tino Meinen, klap-in,
puccha, rob

English (Canada): Itai Molenaar, Ken Sharp, Paul Kishimoto

English (United Kingdom): Alexandre COLLIGNON, Alfredo Hernández,
Anthony Harrington, Bruce Cowan, Cyril, Jonathon Hodges, Lionel Dricot,
Luca Invernizzi, Michael Keppler, Olly Betts, Philipp Kleinhenz, Robert Readman,
Sid Roberts, ascenseur

Finnish: Heikki Mattila, Mika Tapojärvi

French: AkaiKen, Alexandre COLLIGNON, Bertrand Rousseau, Bruno Veilleux, Cyril,
David Coeurjolly, Dominick Rivard, Emilien Klein, FrancoisSchoubben, François,
Greizgh, Jibec, Lionel Dricot, Maxime Veroone, Nicolas Delvaux, Perniflosse,
Philippe Le Toquin, Pititjo, Ptitphysik, Quentin Pagès, Rafik Ouerchefani,
Raphaël, Sid Roberts, Simon Leblanc, Stanislas Michalak, Thibault Févry,
Timothee Bernard, Yves Masson, bsaleil, gaetanpralong, sebz

Galician: Dario, Fran Diéguez, Jorge Álvarez, Miguel Anxo Bouzada, keko

Georgian: Giorgi Jvaridze

German: Abb, Alexandre COLLIGNON, Christoph-M. Lehmann, Daniel Dietrich,
Daniel Winzen, Fabian Affolter, Gerfried Fuchs, Henry78, Izidor Matušov, Jan,
Jens Maucher, Jonas Endersch, Marcel Stimberg, Michael Keppler,
Philip Stewart, Raphael J. Schmid, Scott, Seraphyn, Thomas Pitlik,
Tim Bordemann, gerber, schulz3000

Greek: Fotis Tsamis, George Chronis, Stathis Iosifidis 

Hebrew: Erik, Yaron

Hungarian: András Kárász, Crcsz Tibcr, Gabor Kelemen, Gergely Szarka,
Krasznecz Zoltán, Muszela Balázs

Icelandic: Baldur, Palmar Thorsteinsson, Samúel Jón Gunnarsson

Indonesian: Andika Triwidada, Wayan Sudiarnata

Interlingua: Emilio Sepulveda 

Italian: Antonio Roquentin, Claudio Arseni, Dario Bertini, Davide Alberelli,
Dennis Anfossi, Fabio Marconi, Francesco de Virgilio, Gianfranco,
Luca Falavigna, Luca Invernizzi, Milo Casagrande, Radina Matic, jollyr0ger

Japanese: 9APPAT3CH, Chris Harrington, Hideki Yamane, Hiroshi Tagawa

Korean: khmirage

Lithuanian: Algimantas Margevičius, Mantas Kriaučiūnas, Rytis Ūsalis, aurisc4,
jaro

Lojabn: David Futcher 

Malagasy: Thierry Andriamirado 

Malay: Ibrahim Elias, abuyop, itiknila, melayubuntu

Norwegian Bokmal: Gamlerik, Runar Ingebrigtsen, Terje Andre Arnøy, Øystein

Occitan (post 1500): Cédric VALMARY (Tot en òc)

Persian: Sepehr Lajevardi 

Polish: Jakub Kołakowski, Konrad, Piotr Hałas, Piotr Strębski, Radek Puła,
Tomasz 'Zen' Napierala, Tomasz Maciejewski, btomasz, szczym, tomlee

Portuguese: Joel Patrão, Paulo Cabido, raul_pereira

Romanian: Adi Roiban, Lucian Adrian Grijincu

Russian: A. S. Popov, Alexander Semyonov, Alexey Ivanov, Alexey Kostyuk,
Alexey Nedilko, Andrej Surkov, DmDr, Dmitry "Divius" Tantsur, Nergal,
Nikita Putko, Oleg Koptev, Peter Romov, Serfer, Yevgeny Sysmanov,
Yuriy Vidineev, a220, dueMiR, maxzda, mrk, wiz, Олег Малахов

Serbian: Miloš Mandarić, Мирослав Николић

Sinhalese: ජීවන්ත ලේකම්වසම් 

Slovak: Izidor Matušov, Milan Slovák, Slavko

Slovenian: Andrej Znidarsic, Igor2x, grofaty

Spanish: Adolfo Jayme Barrientos, Alberto Caso, Carlos Alberto Ospina,
Denis Fuenzalida, DiegoJ, Grillo, Javier García Díaz, Javier Jardón,
Javier Suárez, Jorge González, Jose R. Megia, Lionel Dricot, Nicolás M. Zahlut,
Nukeador, Radina Matic, Rafael Soler - Domatix, Xuacu Saturio, ixzus, n_alex,
perriman

Swedish: Christian Widell, Daniel Nylander, David Bengtsson, Erik Piehl Sylvén,
Kalle Persson, Maxim Andersson, Nikke, Petri Rosenström, jens persson

Telugu: Arjuna Rao Chavala,     వీవెన్ (Veeven)

Thai: NullZer0, SiraNokyoongtong

Turkish: Aean, Ali KIBICI, Emre Ayca, Murat Gunes, Onur ALTINTAŞI, Yiğit Ateş

Ukrainian: Alex Chmyr, Gontsa, Pavel Druzyak, dueMiR, yvadim
"""
=======
    """Afrikaans:Arthur Rilke, Walter Leibbrandt, Wesley Channon

    Albanian: Vilson Gjeci

    Arabic: Ahmed Kotb, Ali AlNoaimi, Anas Almzoghy, Basher Aobasher,
    Islam Alshaikh, Kaïs Bejaoui

    Asturian: Xuacu Saturio, ivarela

    Basque: Asier Iturralde Sarasola, Oier Mees

    Belarusian: Egor Kuryanovich, Iryna Nikanchuk

    Bengali: XFACT, nasir khan saikat

    Brazilian: AdirKuhn, André Gondim, Belenos Govannnon, Daniel Tiecher,
    Djavan Fagundes, Douglas Santos, João Cruz Jr, João Santana, NeLaS, Nilton,
    Rafael Neri, Teylo Laundos Aguiar, Waldir Leoncio, andre felix

    Bulgarian: Damyan Ivanov, Svetoslav Stefanov, i.raynov

    Catalan: Carles Sala, David Planella, Juanma Hernández, Marc Recasens,
    Radina Matic, Siegfried Gevatter, anna marti

    Chinese (simplified): Ang Gao, Anthony Fok, Eleanor Chen, Harold.luo,
    Heling Yao, Kyle WANG, Wylmer Wang, Xuan Hu, chars, 百草谷居士

    Chinese (traditional): Andrew Liu, Anthony Fok, Po-Jen Hsu, Rex Tsai,
    Toomore

    Croatian: Saša Teković

    Czech: David Kovář, Jakub Kozisek, Jan Hrdina, Konki, Kuvaly [LCT],
    Ladislav Prskavec, Mailo, Martin Rotter, Martin Volf, Marv-CZ,
    Milos-kroulik-3, Roman Horník, Viktor

    Danish: Aputsiaq Niels Janussen, Ask Hjorth Larsen, Mogens Isager,
    Peter Skov, mkjeldsen

    Dutch: Emilien Klein, Foppe Benedictus, Hanssen, Heureka, Lionel Dricot,
    Lucas Vieites, Nathan, Rachid, Reinout van Schouwen, Tino Meinen, klap-in,
    puccha, rob

    English (Canada): Itai Molenaar, Ken Sharp, Paul Kishimoto

    English (United Kingdom): Alexandre COLLIGNON, Alfredo Hernández,
    Anthony Harrington, Bruce Cowan, Cyril, Jonathon Hodges, Lionel Dricot,
    Luca Invernizzi, Michael Keppler, Olly Betts, Philipp Kleinhenz,
    Robert Readman, Sid Roberts, ascenseur

    Finnish: Heikki Mattila, Mika Tapojärvi

    French: AkaiKen, Alexandre COLLIGNON, Bertrand Rousseau, Bruno Veilleux,
    Cyril, David Coeurjolly, Dominick Rivard, Emilien Klein, FrancoisSchoubben,
    François, Greizgh, Jibec, Lionel Dricot, Maxime Veroone, Nicolas Delvaux,
    Perniflosse, Philippe Le Toquin, Pititjo, Ptitphysik, Quentin Pagès,
    Rafik Ouerchefani, Raphaël, Sid Roberts, Simon Leblanc, Stanislas Michalak,
    Thibault Févry, Timothee Bernard, Yves Masson, bsaleil, gaetanpralong, sebz

    Galician: Dario, Fran Diéguez, Jorge Álvarez, Miguel Anxo Bouzada, keko

    Georgian: Giorgi Jvaridze

    German: Abb, Alexandre COLLIGNON, Christoph-M. Lehmann, Daniel Dietrich,
    Daniel Winzen, Fabian Affolter, Gerfried Fuchs, Henry78, Izidor Matušov,
    Jan, Jens Maucher, Jonas Endersch, Marcel Stimberg, Michael Keppler,
    Philip Stewart, Raphael J. Schmid, Scott, Seraphyn, Thomas Pitlik,
    Tim Bordemann, gerber, schulz3000

    Greek: Fotis Tsamis, George Chronis, Stathis Iosifidis

    Hebrew: Erik, Yaron

    Hungarian: András Kárász, Crcsz Tibcr, Gabor Kelemen, Gergely Szarka,
    Krasznecz Zoltán, Muszela Balázs

    Icelandic: Baldur, Palmar Thorsteinsson, Samúel Jón Gunnarsson

    Indonesian: Andika Triwidada, Wayan Sudiarnata

    Interlingua: Emilio Sepulveda

    Italian: Antonio Roquentin, Claudio Arseni, Dario Bertini,
    Davide Alberelli, Dennis Anfossi, Fabio Marconi, Francesco de Virgilio,
    Gianfranco, Luca Falavigna, Luca Invernizzi, Milo Casagrande, Radina Matic
    , jollyr0ger

    Japanese: 9APPAT3CH, Chris Harrington, Hideki Yamane, Hiroshi Tagawa

    Korean: khmirage

    Lithuanian: Algimantas Margevičius, Mantas Kriaučiūnas, Rytis Ūsalis,
    aurisc4, jaro

    Lojabn: David Futcher

    Malagasy: Thierry Andriamirado

    Malay: Ibrahim Elias, abuyop, itiknila, melayubuntu

    Norwegian Bokmal: Gamlerik, Runar Ingebrigtsen, Terje Andre Arnøy, Øystein

    Occitan (post 1500): Cédric VALMARY (Tot en òc)

    Persian: Sepehr Lajevardi

    Polish: Jakub Kołakowski, Konrad, Piotr Hałas, Piotr Strębski, Radek Puła,
    Tomasz 'Zen' Napierala, Tomasz Maciejewski, btomasz, szczym, tomlee

    Portuguese: Joel Patrão, Paulo Cabido, raul_pereira

    Romanian: Adi Roiban, Lucian Adrian Grijincu

    Russian: A. S. Popov, Alexander Semyonov, Alexey Ivanov, Alexey Kostyuk,
    Alexey Nedilko, Andrej Surkov, DmDr, Dmitry "Divius" Tantsur, Nergal,
    Nikita Putko, Oleg Koptev, Peter Romov, Serfer, Yevgeny Sysmanov,
    Yuriy Vidineev, a220, dueMiR, maxzda, mrk, wiz, Олег Малахов

    Serbian: Miloš Mandarić, Мирослав Николић

    Sinhalese: ජීවන්ත ලේකම්වසම්

    Slovak: Izidor Matušov, Milan Slovák, Slavko

    Slovenian: Andrej Znidarsic, Igor2x, grofaty

    Spanish: Adolfo Jayme Barrientos, Alberto Caso, Carlos Alberto Ospina,
    Denis Fuenzalida, DiegoJ, Grillo, Javier García Díaz, Javier Jardón,
    Javier Suárez, Jorge González, Jose R. Megia, Lionel Dricot,
    Nicolás M. Zahlut, Nukeador, Radina Matic, Rafael Soler - Domatix,
    Xuacu Saturio, ixzus, n_alex, perriman

    Swedish: Christian Widell, Daniel Nylander, David Bengtsson,
    Erik Piehl Sylvén, Kalle Persson, Maxim Andersson, Nikke, Petri Rosenström,
    jens persson

    Telugu: Arjuna Rao Chavala,     వీవెన్ (Veeven)

    Thai: NullZer0, SiraNokyoongtong

    Turkish: Aean, Ali KIBICI, Emre Ayca, Murat Gunes, Onur ALTINTAŞI,
    Yiğit Ateş

    Ukrainian: Alex Chmyr, Gontsa, Pavel Druzyak, dueMiR, yvadim
    """
>>>>>>> d21da10d

DOCUMENTERS = ["Radina Matic <radina.matic@gmail.com>"]<|MERGE_RESOLUTION|>--- conflicted
+++ resolved
@@ -101,149 +101,6 @@
 # Please, keep the width at max 80 characters wide because
 # GtkAboutDialog in GTK3 can't wrap text :/
 TRANSLATORS = \
-<<<<<<< HEAD
-"""Afrikaans:Arthur Rilke, Walter Leibbrandt, Wesley Channon
-
-Albanian: Vilson Gjeci
-
-Arabic: Ahmed Kotb, Ali AlNoaimi, Anas Almzoghy, Basher Aobasher,
-Islam Alshaikh, Kaïs Bejaoui
-
-Asturian: Xuacu Saturio, ivarela
-
-Basque: Asier Iturralde Sarasola, Oier Mees
-
-Belarusian: Egor Kuryanovich, Iryna Nikanchuk 
-
-Bengali: XFACT, nasir khan saikat
-
-Brazilian: AdirKuhn, André Gondim, Belenos Govannnon, Daniel Tiecher,
-Djavan Fagundes, Douglas Santos, João Cruz Jr, João Santana, NeLaS, Nilton,
-Rafael Neri, Teylo Laundos Aguiar, Waldir Leoncio, andre felix
-
-Bulgarian: Damyan Ivanov, Svetoslav Stefanov, i.raynov
-
-Catalan: Carles Sala, David Planella, Juanma Hernández, Marc Recasens,
-Radina Matic, Siegfried Gevatter, anna marti
-
-Chinese (simplified): Ang Gao, Anthony Fok, Eleanor Chen, Harold.luo,
-Heling Yao, Kyle WANG, Wylmer Wang, Xuan Hu, chars, 百草谷居士
-
-Chinese (traditional): Andrew Liu, Anthony Fok, Po-Jen Hsu, Rex Tsai, Toomore
-
-Croatian: Saša Teković
-
-Czech: David Kovář, Jakub Kozisek, Jan Hrdina, Konki, Kuvaly [LCT],
-Ladislav Prskavec, Mailo, Martin Rotter, Martin Volf, Marv-CZ, Milos-kroulik-3,
-Roman Horník, Viktor
-
-Danish: Aputsiaq Niels Janussen, Ask Hjorth Larsen, Mogens Isager, Peter Skov,
-mkjeldsen
-
-Dutch: Emilien Klein, Foppe Benedictus, Hanssen, Heureka, Lionel Dricot,
-Lucas Vieites, Nathan, Rachid, Reinout van Schouwen, Tino Meinen, klap-in,
-puccha, rob
-
-English (Canada): Itai Molenaar, Ken Sharp, Paul Kishimoto
-
-English (United Kingdom): Alexandre COLLIGNON, Alfredo Hernández,
-Anthony Harrington, Bruce Cowan, Cyril, Jonathon Hodges, Lionel Dricot,
-Luca Invernizzi, Michael Keppler, Olly Betts, Philipp Kleinhenz, Robert Readman,
-Sid Roberts, ascenseur
-
-Finnish: Heikki Mattila, Mika Tapojärvi
-
-French: AkaiKen, Alexandre COLLIGNON, Bertrand Rousseau, Bruno Veilleux, Cyril,
-David Coeurjolly, Dominick Rivard, Emilien Klein, FrancoisSchoubben, François,
-Greizgh, Jibec, Lionel Dricot, Maxime Veroone, Nicolas Delvaux, Perniflosse,
-Philippe Le Toquin, Pititjo, Ptitphysik, Quentin Pagès, Rafik Ouerchefani,
-Raphaël, Sid Roberts, Simon Leblanc, Stanislas Michalak, Thibault Févry,
-Timothee Bernard, Yves Masson, bsaleil, gaetanpralong, sebz
-
-Galician: Dario, Fran Diéguez, Jorge Álvarez, Miguel Anxo Bouzada, keko
-
-Georgian: Giorgi Jvaridze
-
-German: Abb, Alexandre COLLIGNON, Christoph-M. Lehmann, Daniel Dietrich,
-Daniel Winzen, Fabian Affolter, Gerfried Fuchs, Henry78, Izidor Matušov, Jan,
-Jens Maucher, Jonas Endersch, Marcel Stimberg, Michael Keppler,
-Philip Stewart, Raphael J. Schmid, Scott, Seraphyn, Thomas Pitlik,
-Tim Bordemann, gerber, schulz3000
-
-Greek: Fotis Tsamis, George Chronis, Stathis Iosifidis 
-
-Hebrew: Erik, Yaron
-
-Hungarian: András Kárász, Crcsz Tibcr, Gabor Kelemen, Gergely Szarka,
-Krasznecz Zoltán, Muszela Balázs
-
-Icelandic: Baldur, Palmar Thorsteinsson, Samúel Jón Gunnarsson
-
-Indonesian: Andika Triwidada, Wayan Sudiarnata
-
-Interlingua: Emilio Sepulveda 
-
-Italian: Antonio Roquentin, Claudio Arseni, Dario Bertini, Davide Alberelli,
-Dennis Anfossi, Fabio Marconi, Francesco de Virgilio, Gianfranco,
-Luca Falavigna, Luca Invernizzi, Milo Casagrande, Radina Matic, jollyr0ger
-
-Japanese: 9APPAT3CH, Chris Harrington, Hideki Yamane, Hiroshi Tagawa
-
-Korean: khmirage
-
-Lithuanian: Algimantas Margevičius, Mantas Kriaučiūnas, Rytis Ūsalis, aurisc4,
-jaro
-
-Lojabn: David Futcher 
-
-Malagasy: Thierry Andriamirado 
-
-Malay: Ibrahim Elias, abuyop, itiknila, melayubuntu
-
-Norwegian Bokmal: Gamlerik, Runar Ingebrigtsen, Terje Andre Arnøy, Øystein
-
-Occitan (post 1500): Cédric VALMARY (Tot en òc)
-
-Persian: Sepehr Lajevardi 
-
-Polish: Jakub Kołakowski, Konrad, Piotr Hałas, Piotr Strębski, Radek Puła,
-Tomasz 'Zen' Napierala, Tomasz Maciejewski, btomasz, szczym, tomlee
-
-Portuguese: Joel Patrão, Paulo Cabido, raul_pereira
-
-Romanian: Adi Roiban, Lucian Adrian Grijincu
-
-Russian: A. S. Popov, Alexander Semyonov, Alexey Ivanov, Alexey Kostyuk,
-Alexey Nedilko, Andrej Surkov, DmDr, Dmitry "Divius" Tantsur, Nergal,
-Nikita Putko, Oleg Koptev, Peter Romov, Serfer, Yevgeny Sysmanov,
-Yuriy Vidineev, a220, dueMiR, maxzda, mrk, wiz, Олег Малахов
-
-Serbian: Miloš Mandarić, Мирослав Николић
-
-Sinhalese: ජීවන්ත ලේකම්වසම් 
-
-Slovak: Izidor Matušov, Milan Slovák, Slavko
-
-Slovenian: Andrej Znidarsic, Igor2x, grofaty
-
-Spanish: Adolfo Jayme Barrientos, Alberto Caso, Carlos Alberto Ospina,
-Denis Fuenzalida, DiegoJ, Grillo, Javier García Díaz, Javier Jardón,
-Javier Suárez, Jorge González, Jose R. Megia, Lionel Dricot, Nicolás M. Zahlut,
-Nukeador, Radina Matic, Rafael Soler - Domatix, Xuacu Saturio, ixzus, n_alex,
-perriman
-
-Swedish: Christian Widell, Daniel Nylander, David Bengtsson, Erik Piehl Sylvén,
-Kalle Persson, Maxim Andersson, Nikke, Petri Rosenström, jens persson
-
-Telugu: Arjuna Rao Chavala,     వీవెన్ (Veeven)
-
-Thai: NullZer0, SiraNokyoongtong
-
-Turkish: Aean, Ali KIBICI, Emre Ayca, Murat Gunes, Onur ALTINTAŞI, Yiğit Ateş
-
-Ukrainian: Alex Chmyr, Gontsa, Pavel Druzyak, dueMiR, yvadim
-"""
-=======
     """Afrikaans:Arthur Rilke, Walter Leibbrandt, Wesley Channon
 
     Albanian: Vilson Gjeci
@@ -389,6 +246,5 @@
 
     Ukrainian: Alex Chmyr, Gontsa, Pavel Druzyak, dueMiR, yvadim
     """
->>>>>>> d21da10d
 
 DOCUMENTERS = ["Radina Matic <radina.matic@gmail.com>"]