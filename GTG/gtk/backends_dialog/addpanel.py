# -*- coding: utf-8 -*-
# -----------------------------------------------------------------------------
# Getting Things GNOME! - a personal organizer for the GNOME desktop
# Copyright (c) 2008-2012 - Lionel Dricot & Bertrand Rousseau
#
# This program is free software: you can redistribute it and/or modify it under
# the terms of the GNU General Public License as published by the Free Software
# Foundation, either version 3 of the License, or (at your option) any later
# version.
#
# This program is distributed in the hope that it will be useful, but WITHOUT
# ANY WARRANTY; without even the implied warranty of MERCHANTABILITY or FITNESS
# FOR A PARTICULAR PURPOSE. See the GNU General Public License for more
# details.
#
# You should have received a copy of the GNU General Public License along with
# this program.  If not, see <http://www.gnu.org/licenses/>.
# -----------------------------------------------------------------------------

from gi.repository import Gtk

from GTG.gtk.backends_dialog.backendscombo import BackendsCombo
from GTG.backends                          import BackendFactory
from GTG                                   import _, ngettext


<<<<<<< HEAD
class AddPanel(Gtk.VBox):
    ''' 
=======
class AddPanel(gtk.VBox):
    '''
>>>>>>> 8a9a0eeb
    A VBox filled with gtk widgets to let the user choose a new backend.
    '''

    def __init__(self, backends_dialog):
        '''
        Constructor, just initializes the gtk widgets

        @param backends_dialog: a reference to the dialog in which this is
        loaded
        '''
        super(AddPanel, self).__init__()
        self.dialog = backends_dialog
        self._create_widgets()

    def _create_widgets(self):
        '''
        gtk widgets initialization
        '''
        #Division of the available space in three segments:
        # top, middle and bottom.
        top = Gtk.HBox()
        top.set_spacing(6)
        middle = Gtk.HBox()
        bottom = Gtk.HBox()
        self._fill_top_hbox(top)
        self._fill_middle_hbox(middle)
        self._fill_bottom_hbox(bottom)
        self.pack_start(top, False, True, 0)
        self.pack_start(middle, True, True, 0)
        self.pack_start(bottom, True, True, 0)
        self.set_border_width(12)

    def _fill_top_hbox(self, hbox):
        '''
        Helper function to fill and hbox with a combobox that lists the
        available backends and a Gtk.Label.

        @param hbox: the Gtk.HBox to fill
        '''
        label = Gtk.Label(label=_("Select synchronization service:"))
        label.set_alignment(0, 0.5)
        self.combo_types = BackendsCombo(self.dialog)
        #FIXME
        #self.combo_types.get_child().connect('changed', self.on_combo_changed)
        self.combo_types.connect('changed', self.on_combo_changed)
        hbox.pack_start(label, False, True, 0)
        hbox.pack_start(self.combo_types, False, True, 0)

    def _fill_middle_hbox(self, hbox):
        '''
        Helper function to fill an hbox with a label describing the backend
        and a Gtk.Image (that loads the backend image)

        @param hbox: the Gtk.HBox to fill
        '''
        self.label_name = Gtk.Label(label="name")
        self.label_name.set_alignment(xalign = 0.5, yalign = 1)
        self.label_description = Gtk.Label()
        self.label_description.set_justify(Gtk.Justification.FILL)
        self.label_description.set_line_wrap(True)
        self.label_description.set_size_request(300, -1)
        self.label_description.set_alignment(xalign = 0, yalign = 0.5)
        self.label_author = Gtk.Label(label="")
        self.label_author.set_line_wrap(True)
        self.label_author.set_alignment(xalign = 0, yalign = 0)
        self.label_modules = Gtk.Label(label="")
        self.label_modules.set_line_wrap(True)
        self.label_modules.set_alignment(xalign = 0, yalign = 0)
        self.image_icon = Gtk.Image()
        self.image_icon.set_size_request(128, 128)
        align_image = Gtk.Alignment.new(1, 0, 0, 0)
        align_image.add(self.image_icon)
        labels_vbox = Gtk.VBox()
        labels_vbox.pack_start(self.label_description, True, True, 10)
        labels_vbox.pack_start(self.label_author, True, True, 0)
        labels_vbox.pack_start(self.label_modules, True, True, 0)
        low_hbox = Gtk.HBox()
        low_hbox.pack_start(labels_vbox, True, True, 0)
        low_hbox.pack_start(align_image, True, True, 0)
        vbox = Gtk.VBox()
        vbox.pack_start(self.label_name, True, True, 0)
        vbox.pack_start(low_hbox, True, True, 0)
        hbox.pack_start(vbox, True, True, 0)

    def _fill_bottom_hbox(self, hbox):
        '''
        Helper function to fill and hbox with a buttonbox, featuring
        and ok and cancel buttons.

        @param hbox: the Gtk.HBox to fill
        '''
        cancel_button = Gtk.Button(stock = Gtk.STOCK_CANCEL)
        cancel_button.connect('clicked', self.on_cancel)
        self.ok_button = Gtk.Button(stock = Gtk.STOCK_OK)
        self.ok_button.connect('clicked', self.on_confirm)
<<<<<<< HEAD
        align =Gtk.Alignment.new(0.5, 1, 1, 0)
=======
        align =gtk.Alignment(xalign = 0.5,
                             yalign = 1,
                             xscale = 1)
>>>>>>> 8a9a0eeb
        align.set_padding(0, 10, 0, 0)
        buttonbox = Gtk.HButtonBox()
        buttonbox.set_layout(Gtk.ButtonBoxStyle.EDGE)
        buttonbox.add(cancel_button)
        buttonbox.set_child_secondary(cancel_button, False)
        buttonbox.add(self.ok_button)
        align.add(buttonbox)
        hbox.pack_start(align, True, True, 0)

    def refresh_backends(self):
        '''Populates the combo box containing the available backends'''
        self.combo_types.refresh()

    def on_confirm(self, widget = None):
        '''
        Notifies the dialog holding this VBox that a backend has been
        chosen

        @param widget: just to make this function usable as a signal callback.
                       Not used.
        '''
        backend_name = self.combo_types.get_selected()
        self.dialog.on_backend_added(backend_name)

    def on_cancel(self, widget = None):
        '''
        Aborts the addition of a new backend. Shows the configuration panel
        previously loaded.

        @param widget: just to make this function usable as a signal callback.
                       Not used.
        '''
        self.dialog.show_config_for_backend(None)

    def on_combo_changed(self, widget = None):
        '''
        Updates the backend description and icon.

        @param widget: just to make this function usable as a signal callback.
                       Not used.
        '''
        backend_name = self.combo_types.get_selected()
        if backend_name == None:
            return
        backend = BackendFactory().get_backend(backend_name)
        self.label_description.set_markup(backend.Backend.get_description())

        label = _('Syncing is <span color="red">disabled</span>')
        markup = '<big><big><big><b>%s</b></big></big></big>' % \
                                backend.Backend.get_human_default_name()
        self.label_name.set_markup(markup)
        authors = backend.Backend.get_authors()
        author_txt = '<b>%s</b>:\n   - %s' % \
                (ngettext("Author", "Authors", len(authors)),
                 reduce(lambda a, b: a + "\n" + "   - " + b, authors))
        self.label_author.set_markup(author_txt)
        pixbuf = self.dialog.get_pixbuf_from_icon_name(backend_name, 128)
        self.image_icon.set_from_pixbuf(pixbuf)
        self.show_all()<|MERGE_RESOLUTION|>--- conflicted
+++ resolved
@@ -24,13 +24,8 @@
 from GTG                                   import _, ngettext
 
 
-<<<<<<< HEAD
-class AddPanel(Gtk.VBox):
-    ''' 
-=======
 class AddPanel(gtk.VBox):
     '''
->>>>>>> 8a9a0eeb
     A VBox filled with gtk widgets to let the user choose a new backend.
     '''
 
@@ -126,13 +121,7 @@
         cancel_button.connect('clicked', self.on_cancel)
         self.ok_button = Gtk.Button(stock = Gtk.STOCK_OK)
         self.ok_button.connect('clicked', self.on_confirm)
-<<<<<<< HEAD
-        align =Gtk.Alignment.new(0.5, 1, 1, 0)
-=======
-        align =gtk.Alignment(xalign = 0.5,
-                             yalign = 1,
-                             xscale = 1)
->>>>>>> 8a9a0eeb
+        align = Gtk.Alignment.new(0.5, 1, 1, 0)
         align.set_padding(0, 10, 0, 0)
         buttonbox = Gtk.HButtonBox()
         buttonbox.set_layout(Gtk.ButtonBoxStyle.EDGE)
