# -*- coding: utf-8 -*-
# -----------------------------------------------------------------------------
# Getting Things GNOME! - a personal organizer for the GNOME desktop
# Copyright (c) 2008-2012 - Lionel Dricot & Bertrand Rousseau
#
# This program is free software: you can redistribute it and/or modify it under
# the terms of the GNU General Public License as published by the Free Software
# Foundation, either version 3 of the License, or (at your option) any later
# version.
#
# This program is distributed in the hope that it will be useful, but WITHOUT
# ANY WARRANTY; without even the implied warranty of MERCHANTABILITY or FITNESS
# FOR A PARTICULAR PURPOSE. See the GNU General Public License for more
# details.
#
# You should have received a copy of the GNU General Public License along with
# this program.  If not, see <http://www.gnu.org/licenses/>.
# -----------------------------------------------------------------------------

from gi.repository import Gtk
from gi.repository import GdkPixbuf

from GTG.backends import BackendFactory


<<<<<<< HEAD

class BackendsCombo(Gtk.ComboBox):
=======
class BackendsCombo(gtk.ComboBoxEntry):
>>>>>>> 8a9a0eeb
    '''
    A combobox listing all the available backends types
    '''


    COLUMN_NAME = 0         #unique name for the backend type. It's never
                            # displayed, it's used to find which backend has
                            # been selected
    COLUMN_HUMAN_NAME = 1   #human friendly name (which is localized).
    COLUMN_ICON = 2

    def __init__(self, backends_dialog):
        '''
        Constructor, itializes gtk widgets.
        @param backends_dialog: reference to the dialog in which this combo is
                                loaded.
        '''
        Gtk.ComboBox.__init__(self)
        self.dialog = backends_dialog
        self._liststore_init()
        self._renderers_init()
        self.set_size_request(-1, 30)
        self.show_all()

    def _liststore_init(self):
        '''Setup the Gtk.ListStore'''
        self.liststore = Gtk.ListStore(str, str, GdkPixbuf.Pixbuf)
        self.set_model(self.liststore)

    def _renderers_init(self):
        '''Configure the cell renderers'''
        #Text renderer
        text_cell = Gtk.CellRendererText()
        self.pack_start(text_cell, False)
#FIXME does it work?
        self.set_entry_text_column(self.COLUMN_HUMAN_NAME)
        #Icon renderer
        pixbuf_cell = Gtk.CellRendererPixbuf()
        self.pack_start(pixbuf_cell, False)
        self.add_attribute(pixbuf_cell, "pixbuf", self.COLUMN_ICON)

    def refresh(self):
        '''
        Populates the combo box with the available backends
        '''
        self.liststore.clear()
        backend_types = BackendFactory().get_all_backends()
        for name, module in backend_types.iteritems():
            # FIXME: Disable adding another localfile backend.
            # It just produce many warnings, provides no use case
            # See LP bug #940917 (Izidor)
            if name == "backend_localfile":
                continue
            pixbuf = self.dialog.get_pixbuf_from_icon_name(name, 16)
            self.liststore.append((name,
                                   module.Backend.get_human_default_name(),
                                   pixbuf))
        if backend_types:
            #triggers a "changed" signal, which is used in the AddPanel to
            #refresh the backend description and icon
            self.set_active(0)

    def get_selected(self):
        '''
        Returns the name of the selected backend, or None
        '''
        selected_iter = self.get_active_iter()
        if selected_iter:
            column_name = BackendsCombo.COLUMN_NAME
            return self.liststore.get_value(selected_iter, column_name)
        else:
            return None<|MERGE_RESOLUTION|>--- conflicted
+++ resolved
@@ -23,12 +23,7 @@
 from GTG.backends import BackendFactory
 
 
-<<<<<<< HEAD
-
 class BackendsCombo(Gtk.ComboBox):
-=======
-class BackendsCombo(gtk.ComboBoxEntry):
->>>>>>> 8a9a0eeb
     '''
     A combobox listing all the available backends types
     '''
